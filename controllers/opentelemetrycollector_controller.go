// Copyright The OpenTelemetry Authors
//
// Licensed under the Apache License, Version 2.0 (the "License");
// you may not use this file except in compliance with the License.
// You may obtain a copy of the License at
//
//     http://www.apache.org/licenses/LICENSE-2.0
//
// Unless required by applicable law or agreed to in writing, software
// distributed under the License is distributed on an "AS IS" BASIS,
// WITHOUT WARRANTIES OR CONDITIONS OF ANY KIND, either express or implied.
// See the License for the specific language governing permissions and
// limitations under the License.

// Package controllers contains the main controller, where the reconciliation starts.
package controllers

import (
	"context"
	"fmt"
	"sync"

	"github.com/go-logr/logr"
	monitoringv1 "github.com/prometheus-operator/prometheus-operator/pkg/apis/monitoring/v1"
	appsv1 "k8s.io/api/apps/v1"
	autoscalingv2 "k8s.io/api/autoscaling/v2"
	corev1 "k8s.io/api/core/v1"
	apierrors "k8s.io/apimachinery/pkg/api/errors"
	"k8s.io/apimachinery/pkg/runtime"
	"k8s.io/client-go/tools/record"
	ctrl "sigs.k8s.io/controller-runtime"
	"sigs.k8s.io/controller-runtime/pkg/client"

	"github.com/open-telemetry/opentelemetry-operator/apis/v1alpha1"
	"github.com/open-telemetry/opentelemetry-operator/internal/config"
	"github.com/open-telemetry/opentelemetry-operator/internal/manifests"
<<<<<<< HEAD
	"github.com/open-telemetry/opentelemetry-operator/internal/manifests/collector"
	"github.com/open-telemetry/opentelemetry-operator/internal/manifests/targetallocator"
	collectorStatus "github.com/open-telemetry/opentelemetry-operator/internal/status/collector"
=======
	"github.com/open-telemetry/opentelemetry-operator/internal/status"
>>>>>>> e30034fb
	"github.com/open-telemetry/opentelemetry-operator/pkg/autodetect"
	"github.com/open-telemetry/opentelemetry-operator/pkg/collector/reconcile"
	"github.com/open-telemetry/opentelemetry-operator/pkg/featuregate"
)

// OpenTelemetryCollectorReconciler reconciles a OpenTelemetryCollector object.
type OpenTelemetryCollectorReconciler struct {
	client.Client
	recorder record.EventRecorder
	scheme   *runtime.Scheme
	log      logr.Logger
	config   config.Config

	tasks   []Task
	muTasks sync.RWMutex
}

// Task represents a reconciliation task to be executed by the reconciler.
type Task struct {
	Do          func(context.Context, manifests.Params) error
	Name        string
	BailOnError bool
}

// Params is the set of options to build a new OpenTelemetryCollectorReconciler.
type Params struct {
	client.Client
	Recorder record.EventRecorder
	Scheme   *runtime.Scheme
	Log      logr.Logger
	Tasks    []Task
	Config   config.Config
}

func (r *OpenTelemetryCollectorReconciler) onOpenShiftRoutesChange() error {
	plt := r.config.OpenShiftRoutes()
	var (
		routesIdx = -1
	)
	r.muTasks.Lock()
	for i, t := range r.tasks {
		// search for route reconciler
		switch t.Name {
		case "routes":
			routesIdx = i
		}
	}
	r.muTasks.Unlock()

	if err := r.addRouteTask(plt, routesIdx); err != nil {
		return err
	}

	return r.removeRouteTask(plt, routesIdx)
}

func (r *OpenTelemetryCollectorReconciler) addRouteTask(ora autodetect.OpenShiftRoutesAvailability, routesIdx int) error {
	r.muTasks.Lock()
	defer r.muTasks.Unlock()
	// if exists and openshift routes are available
	if routesIdx == -1 && ora == autodetect.OpenShiftRoutesAvailable {
		r.tasks = append([]Task{{reconcile.Routes, "routes", true}}, r.tasks...)
	}
	return nil
}

func (r *OpenTelemetryCollectorReconciler) removeRouteTask(ora autodetect.OpenShiftRoutesAvailability, routesIdx int) error {
	r.muTasks.Lock()
	defer r.muTasks.Unlock()
	if len(r.tasks) < routesIdx {
		return fmt.Errorf("can not remove route task from reconciler")
	}
	// if exists and openshift routes are not available
	if routesIdx != -1 && ora == autodetect.OpenShiftRoutesNotAvailable {
		r.tasks = append(r.tasks[:routesIdx], r.tasks[routesIdx+1:]...)
	}
	return nil
}

<<<<<<< HEAD
func (r *OpenTelemetryCollectorReconciler) doCRUD(ctx context.Context, params manifests.Params) error {
	// Collect all objects owned by the operator, to be able to prune objects
	// which exist in the cluster but are not managed by the operator anymore.
	desiredObjects, err := r.BuildAll(params)
	if err != nil {
		return err
	}
	var errs []error
	for _, desired := range desiredObjects {
		l := r.log.WithValues(
			"object_name", desired.GetName(),
			"object_kind", desired.GetObjectKind(),
		)
		if isNamespaceScoped(desired) {
			if setErr := ctrl.SetControllerReference(&params.OtelCol, desired, params.Scheme); setErr != nil {
				l.Error(setErr, "failed to set controller owner reference to desired")
				errs = append(errs, setErr)
				continue
			}
		}

		// existing is an object the controller runtime will hydrate for us
		// we obtain the existing object by deep copying the desired object because it's the most convenient way
		existing := desired.DeepCopyObject().(client.Object)
		mutateFn := manifests.MutateFuncFor(existing, desired)
		op, crudErr := ctrl.CreateOrUpdate(ctx, r.Client, existing, mutateFn)
		if crudErr != nil && errors.Is(crudErr, manifests.ImmutableChangeErr) {
			l.Error(crudErr, "detected immutable field change, trying to delete, new object will be created on next reconcile", "existing", existing.GetName())
			delErr := r.Client.Delete(ctx, existing)
			if delErr != nil {
				return delErr
			}
			continue
		} else if crudErr != nil {
			l.Error(crudErr, "failed to configure desired")
			errs = append(errs, crudErr)
			continue
		}

		l.V(1).Info(fmt.Sprintf("desired has been %s", op))
	}
	if len(errs) > 0 {
		return fmt.Errorf("failed to create objects for Collector %s: %w", params.OtelCol.GetName(), errors.Join(errs...))
	}
	return nil
}

=======
>>>>>>> e30034fb
func (r *OpenTelemetryCollectorReconciler) getParams(instance v1alpha1.OpenTelemetryCollector) manifests.Params {
	return manifests.Params{
		Config:   r.config,
		Client:   r.Client,
		OtelCol:  instance,
		Log:      r.log,
		Scheme:   r.scheme,
		Recorder: r.recorder,
	}
}

// NewReconciler creates a new reconciler for OpenTelemetryCollector objects.
func NewReconciler(p Params) *OpenTelemetryCollectorReconciler {
	r := &OpenTelemetryCollectorReconciler{
		Client:   p.Client,
		log:      p.Log,
		scheme:   p.Scheme,
		config:   p.Config,
		tasks:    p.Tasks,
		recorder: p.Recorder,
	}

	if len(r.tasks) == 0 {
		// TODO: put this in line with the rest of how we generate manifests
		// https://github.com/open-telemetry/opentelemetry-operator/issues/2108
		r.config.RegisterOpenShiftRoutesChangeCallback(r.onOpenShiftRoutesChange)
	}
	return r
}

// +kubebuilder:rbac:groups="",resources=configmaps;services;serviceaccounts,verbs=get;list;watch;create;update;patch;delete
// +kubebuilder:rbac:groups="",resources=events,verbs=create;patch
// +kubebuilder:rbac:groups=apps,resources=daemonsets;deployments;statefulsets,verbs=get;list;watch;create;update;patch;delete
// +kubebuilder:rbac:groups=autoscaling,resources=horizontalpodautoscalers,verbs=get;list;watch;create;update;patch;delete
// +kubebuilder:rbac:groups=coordination.k8s.io,resources=leases,verbs=get;list;create;update
// +kubebuilder:rbac:groups=monitoring.coreos.com,resources=servicemonitors,verbs=get;list;watch;create;update;patch;delete
// +kubebuilder:rbac:groups=networking.k8s.io,resources=ingresses,verbs=get;list;watch;create;update;patch;delete
// +kubebuilder:rbac:groups=route.openshift.io,resources=routes;routes/custom-host,verbs=get;list;watch;create;update;patch;delete
// +kubebuilder:rbac:groups=opentelemetry.io,resources=opentelemetrycollectors,verbs=get;list;watch;update;patch
// +kubebuilder:rbac:groups=opentelemetry.io,resources=opentelemetrycollectors/status,verbs=get;update;patch
// +kubebuilder:rbac:groups=opentelemetry.io,resources=opentelemetrycollectors/finalizers,verbs=get;update;patch

// Reconcile the current state of an OpenTelemetry collector resource with the desired state.
func (r *OpenTelemetryCollectorReconciler) Reconcile(ctx context.Context, req ctrl.Request) (ctrl.Result, error) {
	log := r.log.WithValues("opentelemetrycollector", req.NamespacedName)

	var instance v1alpha1.OpenTelemetryCollector
	if err := r.Get(ctx, req.NamespacedName, &instance); err != nil {
		if !apierrors.IsNotFound(err) {
			log.Error(err, "unable to fetch OpenTelemetryCollector")
		}

		// we'll ignore not-found errors, since they can't be fixed by an immediate
		// requeue (we'll need to wait for a new notification), and we can get them
		// on deleted requests.
		return ctrl.Result{}, client.IgnoreNotFound(err)
	}

	if instance.Spec.ManagementState != v1alpha1.ManagementStateManaged {
		log.Info("Skipping reconciliation for unmanaged OpenTelemetryCollector resource", "name", req.String())
		// Stop requeueing for unmanaged OpenTelemetryCollector custom resources
		return ctrl.Result{}, nil
	}

	params := r.getParams(instance)
	if err := r.RunTasks(ctx, params); err != nil {
		return ctrl.Result{}, err
	}

<<<<<<< HEAD
	err := r.doCRUD(ctx, params)
	return collectorStatus.HandleReconcileStatus(ctx, log, params, err)
=======
	desiredObjects, buildErr := BuildCollector(params)
	if buildErr != nil {
		return ctrl.Result{}, buildErr
	}
	err := reconcileDesiredObjects(ctx, r.Client, log, &params.OtelCol, params.Scheme, desiredObjects...)
	return status.HandleReconcileStatus(ctx, log, params, err)
>>>>>>> e30034fb
}

// RunTasks runs all the tasks associated with this reconciler.
func (r *OpenTelemetryCollectorReconciler) RunTasks(ctx context.Context, params manifests.Params) error {
	r.muTasks.RLock()
	defer r.muTasks.RUnlock()
	for _, task := range r.tasks {
		if err := task.Do(ctx, params); err != nil {
			// If we get an error that occurs because a pod is being terminated, then exit this loop
			if apierrors.IsForbidden(err) && apierrors.HasStatusCause(err, corev1.NamespaceTerminatingCause) {
				r.log.V(2).Info("Exiting reconcile loop because namespace is being terminated", "namespace", params.OtelCol.Namespace)
				return nil
			}
			r.log.Error(err, fmt.Sprintf("failed to reconcile %s", task.Name))
			if task.BailOnError {
				return err
			}
		}
	}
	return nil
}

// SetupWithManager tells the manager what our controller is interested in.
func (r *OpenTelemetryCollectorReconciler) SetupWithManager(mgr ctrl.Manager) error {
	err := r.config.AutoDetect() // We need to call this, so we can get the correct autodetect version
	if err != nil {
		return err
	}
	builder := ctrl.NewControllerManagedBy(mgr).
		For(&v1alpha1.OpenTelemetryCollector{}).
		Owns(&corev1.ConfigMap{}).
		Owns(&corev1.ServiceAccount{}).
		Owns(&corev1.Service{}).
		Owns(&appsv1.Deployment{}).
		Owns(&appsv1.DaemonSet{}).
		Owns(&appsv1.StatefulSet{})

	if featuregate.PrometheusOperatorIsAvailable.IsEnabled() {
		builder.Owns(&monitoringv1.ServiceMonitor{})
	}

	builder = builder.Owns(&autoscalingv2.HorizontalPodAutoscaler{})

	return builder.Complete(r)
}<|MERGE_RESOLUTION|>--- conflicted
+++ resolved
@@ -34,13 +34,7 @@
 	"github.com/open-telemetry/opentelemetry-operator/apis/v1alpha1"
 	"github.com/open-telemetry/opentelemetry-operator/internal/config"
 	"github.com/open-telemetry/opentelemetry-operator/internal/manifests"
-<<<<<<< HEAD
-	"github.com/open-telemetry/opentelemetry-operator/internal/manifests/collector"
-	"github.com/open-telemetry/opentelemetry-operator/internal/manifests/targetallocator"
 	collectorStatus "github.com/open-telemetry/opentelemetry-operator/internal/status/collector"
-=======
-	"github.com/open-telemetry/opentelemetry-operator/internal/status"
->>>>>>> e30034fb
 	"github.com/open-telemetry/opentelemetry-operator/pkg/autodetect"
 	"github.com/open-telemetry/opentelemetry-operator/pkg/collector/reconcile"
 	"github.com/open-telemetry/opentelemetry-operator/pkg/featuregate"
@@ -120,56 +114,6 @@
 	return nil
 }
 
-<<<<<<< HEAD
-func (r *OpenTelemetryCollectorReconciler) doCRUD(ctx context.Context, params manifests.Params) error {
-	// Collect all objects owned by the operator, to be able to prune objects
-	// which exist in the cluster but are not managed by the operator anymore.
-	desiredObjects, err := r.BuildAll(params)
-	if err != nil {
-		return err
-	}
-	var errs []error
-	for _, desired := range desiredObjects {
-		l := r.log.WithValues(
-			"object_name", desired.GetName(),
-			"object_kind", desired.GetObjectKind(),
-		)
-		if isNamespaceScoped(desired) {
-			if setErr := ctrl.SetControllerReference(&params.OtelCol, desired, params.Scheme); setErr != nil {
-				l.Error(setErr, "failed to set controller owner reference to desired")
-				errs = append(errs, setErr)
-				continue
-			}
-		}
-
-		// existing is an object the controller runtime will hydrate for us
-		// we obtain the existing object by deep copying the desired object because it's the most convenient way
-		existing := desired.DeepCopyObject().(client.Object)
-		mutateFn := manifests.MutateFuncFor(existing, desired)
-		op, crudErr := ctrl.CreateOrUpdate(ctx, r.Client, existing, mutateFn)
-		if crudErr != nil && errors.Is(crudErr, manifests.ImmutableChangeErr) {
-			l.Error(crudErr, "detected immutable field change, trying to delete, new object will be created on next reconcile", "existing", existing.GetName())
-			delErr := r.Client.Delete(ctx, existing)
-			if delErr != nil {
-				return delErr
-			}
-			continue
-		} else if crudErr != nil {
-			l.Error(crudErr, "failed to configure desired")
-			errs = append(errs, crudErr)
-			continue
-		}
-
-		l.V(1).Info(fmt.Sprintf("desired has been %s", op))
-	}
-	if len(errs) > 0 {
-		return fmt.Errorf("failed to create objects for Collector %s: %w", params.OtelCol.GetName(), errors.Join(errs...))
-	}
-	return nil
-}
-
-=======
->>>>>>> e30034fb
 func (r *OpenTelemetryCollectorReconciler) getParams(instance v1alpha1.OpenTelemetryCollector) manifests.Params {
 	return manifests.Params{
 		Config:   r.config,
@@ -239,17 +183,12 @@
 		return ctrl.Result{}, err
 	}
 
-<<<<<<< HEAD
-	err := r.doCRUD(ctx, params)
-	return collectorStatus.HandleReconcileStatus(ctx, log, params, err)
-=======
 	desiredObjects, buildErr := BuildCollector(params)
 	if buildErr != nil {
 		return ctrl.Result{}, buildErr
 	}
 	err := reconcileDesiredObjects(ctx, r.Client, log, &params.OtelCol, params.Scheme, desiredObjects...)
-	return status.HandleReconcileStatus(ctx, log, params, err)
->>>>>>> e30034fb
+	return collectorStatus.HandleReconcileStatus(ctx, log, params, err)
 }
 
 // RunTasks runs all the tasks associated with this reconciler.
