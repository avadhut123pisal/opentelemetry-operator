// Copyright The OpenTelemetry Authors
//
// Licensed under the Apache License, Version 2.0 (the "License");
// you may not use this file except in compliance with the License.
// You may obtain a copy of the License at
//
//     http://www.apache.org/licenses/LICENSE-2.0
//
// Unless required by applicable law or agreed to in writing, software
// distributed under the License is distributed on an "AS IS" BASIS,
// WITHOUT WARRANTIES OR CONDITIONS OF ANY KIND, either express or implied.
// See the License for the specific language governing permissions and
// limitations under the License.

package controllers_test

import (
	"context"
	"errors"
	"fmt"
	"testing"

	routev1 "github.com/openshift/api/route/v1"
	"github.com/stretchr/testify/assert"
	"github.com/stretchr/testify/require"
	appsv1 "k8s.io/api/apps/v1"
	corev1 "k8s.io/api/core/v1"
	metav1 "k8s.io/apimachinery/pkg/apis/meta/v1"
	"k8s.io/apimachinery/pkg/types"
	"k8s.io/client-go/tools/record"
	"k8s.io/kubectl/pkg/scheme"
	"sigs.k8s.io/controller-runtime/pkg/client"
	k8sconfig "sigs.k8s.io/controller-runtime/pkg/client/config"
	logf "sigs.k8s.io/controller-runtime/pkg/log"
	"sigs.k8s.io/controller-runtime/pkg/manager"
	k8sreconcile "sigs.k8s.io/controller-runtime/pkg/reconcile"

	"github.com/open-telemetry/opentelemetry-operator/apis/v1alpha1"
	"github.com/open-telemetry/opentelemetry-operator/controllers"
	"github.com/open-telemetry/opentelemetry-operator/internal/config"
	"github.com/open-telemetry/opentelemetry-operator/internal/manifests"
	"github.com/open-telemetry/opentelemetry-operator/pkg/autodetect"
<<<<<<< HEAD
	collectorreconcile "github.com/open-telemetry/opentelemetry-operator/pkg/reconcile/collector"
=======
>>>>>>> 88bfe1c0
)

var logger = logf.Log.WithName("unit-tests")
var mockAutoDetector = &mockAutoDetect{
	HPAVersionFunc: func() (autodetect.AutoscalingVersion, error) {
		return autodetect.AutoscalingVersionV2Beta2, nil
	},
	OpenShiftRoutesAvailabilityFunc: func() (autodetect.OpenShiftRoutesAvailability, error) {
		return autodetect.OpenShiftRoutesAvailable, nil
	},
}

func TestNewObjectsOnReconciliation(t *testing.T) {
	// prepare
	cfg := config.New(
		config.WithCollectorImage("default-collector"),
		config.WithTargetAllocatorImage("default-ta-allocator"),
		config.WithAutoDetect(mockAutoDetector),
	)
	nsn := types.NamespacedName{Name: "my-instance", Namespace: "default"}
	reconciler := controllers.NewReconciler(controllers.Params{
		Client:   k8sClient,
		Log:      logger,
		Scheme:   testScheme,
		Recorder: record.NewFakeRecorder(10),
		Config:   cfg,
	})
	require.NoError(t, cfg.AutoDetect())
	created := &v1alpha1.OpenTelemetryCollector{
		ObjectMeta: metav1.ObjectMeta{
			Name:      nsn.Name,
			Namespace: nsn.Namespace,
		},
		Spec: v1alpha1.OpenTelemetryCollectorSpec{
			Mode: v1alpha1.ModeDeployment,
			Ports: []corev1.ServicePort{
				{
					Name: "telnet",
					Port: 49935,
				},
			},
			Ingress: v1alpha1.Ingress{
				Type: v1alpha1.IngressTypeRoute,
				Route: v1alpha1.OpenShiftRoute{
					Termination: v1alpha1.TLSRouteTerminationTypeInsecure,
				},
			},
		},
	}
	err := k8sClient.Create(context.Background(), created)
	require.NoError(t, err)

	// test
	req := k8sreconcile.Request{
		NamespacedName: nsn,
	}
	_, err = reconciler.Reconcile(context.Background(), req)

	// verify
	require.NoError(t, err)

	// the base query for the underlying objects
	opts := []client.ListOption{
		client.InNamespace(nsn.Namespace),
		client.MatchingLabels(map[string]string{
			"app.kubernetes.io/instance":   fmt.Sprintf("%s.%s", nsn.Namespace, nsn.Name),
			"app.kubernetes.io/managed-by": "opentelemetry-operator",
		}),
	}

	// verify that we have at least one object for each of the types we create
	// whether we have the right ones is up to the specific tests for each type
	{
		list := &corev1.ConfigMapList{}
		err = k8sClient.List(context.Background(), list, opts...)
		assert.NoError(t, err)
		assert.NotEmpty(t, list.Items)
	}
	{
		list := &corev1.ServiceAccountList{}
		err = k8sClient.List(context.Background(), list, opts...)
		assert.NoError(t, err)
		assert.NotEmpty(t, list.Items)
	}
	{
		list := &corev1.ServiceList{}
		err = k8sClient.List(context.Background(), list, opts...)
		assert.NoError(t, err)
		assert.NotEmpty(t, list.Items)
	}
	{
		list := &appsv1.DeploymentList{}
		err = k8sClient.List(context.Background(), list, opts...)
		assert.NoError(t, err)
		assert.NotEmpty(t, list.Items)
	}
	{
		list := &appsv1.DaemonSetList{}
		err = k8sClient.List(context.Background(), list, opts...)
		assert.NoError(t, err)
		// attention! we expect daemonsets to be empty in the default configuration
		assert.Empty(t, list.Items)
	}
	{
		list := &appsv1.StatefulSetList{}
		err = k8sClient.List(context.Background(), list, opts...)
		assert.NoError(t, err)
		// attention! we expect statefulsets to be empty in the default configuration
		assert.Empty(t, list.Items)
	}
	{
		list := &routev1.RouteList{}
		err = k8sClient.List(context.Background(), list, opts...)
		assert.NoError(t, err)
		assert.NotEmpty(t, list.Items)
	}

	// cleanup
	require.NoError(t, k8sClient.Delete(context.Background(), created))

	// cleanup the deployment deliberately, otherwise a local tester will always fail as there is no gc event.
	list := &appsv1.DeploymentList{}
	err = k8sClient.List(context.Background(), list, opts...)
	assert.NoError(t, err)
	assert.Len(t, list.Items, 1)
	require.NoError(t, k8sClient.Delete(context.Background(), list.Items[0].DeepCopy()))
}

func TestNewStatefulSetObjectsOnReconciliation(t *testing.T) {
	// prepare
	cfg := config.New(config.WithAutoDetect(mockAutoDetector))
	nsn := types.NamespacedName{Name: "my-instance", Namespace: "default"}
	reconciler := controllers.NewReconciler(controllers.Params{
		Client:   k8sClient,
		Log:      logger,
		Scheme:   testScheme,
		Recorder: record.NewFakeRecorder(10),
		Config:   cfg,
	})
	created := &v1alpha1.OpenTelemetryCollector{
		ObjectMeta: metav1.ObjectMeta{
			Name:      nsn.Name,
			Namespace: nsn.Namespace,
		},
		Spec: v1alpha1.OpenTelemetryCollectorSpec{
			Mode: v1alpha1.ModeStatefulSet,
		},
	}
	err := k8sClient.Create(context.Background(), created)
	require.NoError(t, err)

	// test
	req := k8sreconcile.Request{
		NamespacedName: nsn,
	}
	_, err = reconciler.Reconcile(context.Background(), req)

	// verify
	require.NoError(t, err)

	// the base query for the underlying objects
	opts := []client.ListOption{
		client.InNamespace(nsn.Namespace),
		client.MatchingLabels(map[string]string{
			"app.kubernetes.io/instance":   fmt.Sprintf("%s.%s", nsn.Namespace, nsn.Name),
			"app.kubernetes.io/managed-by": "opentelemetry-operator",
		}),
	}

	// verify that we have at least one object for each of the types we create
	// whether we have the right ones is up to the specific tests for each type
	{
		list := &corev1.ConfigMapList{}
		err = k8sClient.List(context.Background(), list, opts...)
		assert.NoError(t, err)
		assert.NotEmpty(t, list.Items)
	}
	{
		list := &corev1.ServiceAccountList{}
		err = k8sClient.List(context.Background(), list, opts...)
		assert.NoError(t, err)
		assert.NotEmpty(t, list.Items)
	}
	{
		list := &corev1.ServiceList{}
		err = k8sClient.List(context.Background(), list, opts...)
		assert.NoError(t, err)
		assert.NotEmpty(t, list.Items)
	}
	{
		list := &appsv1.StatefulSetList{}
		err = k8sClient.List(context.Background(), list, opts...)
		assert.NoError(t, err)
		assert.NotEmpty(t, list.Items)
	}
	{
		list := &appsv1.DeploymentList{}
		err = k8sClient.List(context.Background(), list, opts...)
		assert.NoError(t, err)
		// attention! we expect deployments to be empty when starting in the statefulset mode.
		assert.Empty(t, list.Items)
	}
	{
		list := &appsv1.DaemonSetList{}
		err = k8sClient.List(context.Background(), list, opts...)
		assert.NoError(t, err)
		// attention! we expect daemonsets to be empty when starting in the statefulset mode.
		assert.Empty(t, list.Items)
	}

	// cleanup
	require.NoError(t, k8sClient.Delete(context.Background(), created))

}

func TestContinueOnRecoverableFailure(t *testing.T) {
	// prepare
	taskCalled := false
	reconciler := controllers.NewReconciler(controllers.Params{
		Log: logger,
		Tasks: []controllers.Task{
			{
				Name: "should-fail",
<<<<<<< HEAD
				Do: func(context.Context, collectorreconcile.Params) error {
=======
				Do: func(context.Context, manifests.Params) error {
>>>>>>> 88bfe1c0
					return errors.New("should fail")
				},
				BailOnError: false,
			},
			{
				Name: "should-be-called",
<<<<<<< HEAD
				Do: func(context.Context, collectorreconcile.Params) error {
=======
				Do: func(context.Context, manifests.Params) error {
>>>>>>> 88bfe1c0
					taskCalled = true
					return nil
				},
			},
		},
	})

	// test
<<<<<<< HEAD
	err := reconciler.RunTasks(context.Background(), collectorreconcile.Params{})
=======
	err := reconciler.RunTasks(context.Background(), manifests.Params{})
>>>>>>> 88bfe1c0

	// verify
	assert.NoError(t, err)
	assert.True(t, taskCalled)
}

<<<<<<< HEAD
func TestBreakOnUnrecoverableError(t *testing.T) {
	// prepare
	cfg := config.New()
	taskCalled := false
	expectedErr := errors.New("should fail")
	nsn := types.NamespacedName{Name: "my-instance", Namespace: "default"}
	reconciler := controllers.NewReconciler(controllers.Params{
		Client: k8sClient,
		Log:    logger,
		Scheme: scheme.Scheme,
		Config: cfg,
		Tasks: []controllers.Task{
			{
				Name: "should-fail",
				Do: func(context.Context, collectorreconcile.Params) error {
					taskCalled = true
					return expectedErr
				},
				BailOnError: true,
			},
			{
				Name: "should-not-be-called",
				Do: func(context.Context, collectorreconcile.Params) error {
					assert.Fail(t, "should not have been called")
					return nil
				},
			},
		},
	})
	created := &v1alpha1.OpenTelemetryCollector{
		ObjectMeta: metav1.ObjectMeta{
			Name:      nsn.Name,
			Namespace: nsn.Namespace,
		},
	}
	err := k8sClient.Create(context.Background(), created)
	require.NoError(t, err)

	// test
	req := k8sreconcile.Request{
		NamespacedName: nsn,
	}
	_, err = reconciler.Reconcile(context.Background(), req)

	// verify
	assert.Equal(t, expectedErr, err)
	assert.True(t, taskCalled)

	// cleanup
	assert.NoError(t, k8sClient.Delete(context.Background(), created))
}

=======
>>>>>>> 88bfe1c0
func TestSkipWhenInstanceDoesNotExist(t *testing.T) {
	// prepare
	cfg := config.New()
	nsn := types.NamespacedName{Name: "non-existing-my-instance", Namespace: "default"}
	reconciler := controllers.NewReconciler(controllers.Params{
		Client: k8sClient,
		Log:    logger,
		Scheme: scheme.Scheme,
		Config: cfg,
		Tasks: []controllers.Task{
			{
				Name: "should-not-be-called",
<<<<<<< HEAD
				Do: func(context.Context, collectorreconcile.Params) error {
=======
				Do: func(context.Context, manifests.Params) error {
>>>>>>> 88bfe1c0
					assert.Fail(t, "should not have been called")
					return nil
				},
			},
		},
	})

	// test
	req := k8sreconcile.Request{
		NamespacedName: nsn,
	}
	_, err := reconciler.Reconcile(context.Background(), req)

	// verify
	assert.NoError(t, err)
}

func TestRegisterWithManager(t *testing.T) {
	t.Skip("this test requires a real cluster, otherwise the GetConfigOrDie will die")

	// prepare
	mgr, err := manager.New(k8sconfig.GetConfigOrDie(), manager.Options{})
	require.NoError(t, err)

	reconciler := controllers.NewReconciler(controllers.Params{})

	// test
	err = reconciler.SetupWithManager(mgr)

	// verify
	assert.NoError(t, err)
}

var _ autodetect.AutoDetect = (*mockAutoDetect)(nil)

type mockAutoDetect struct {
	OpenShiftRoutesAvailabilityFunc func() (autodetect.OpenShiftRoutesAvailability, error)
	HPAVersionFunc                  func() (autodetect.AutoscalingVersion, error)
}

func (m *mockAutoDetect) HPAVersion() (autodetect.AutoscalingVersion, error) {
	return m.HPAVersionFunc()
}

func (m *mockAutoDetect) OpenShiftRoutesAvailability() (autodetect.OpenShiftRoutesAvailability, error) {
	if m.OpenShiftRoutesAvailabilityFunc != nil {
		return m.OpenShiftRoutesAvailabilityFunc()
	}
	return autodetect.OpenShiftRoutesNotAvailable, nil
}<|MERGE_RESOLUTION|>--- conflicted
+++ resolved
@@ -40,10 +40,6 @@
 	"github.com/open-telemetry/opentelemetry-operator/internal/config"
 	"github.com/open-telemetry/opentelemetry-operator/internal/manifests"
 	"github.com/open-telemetry/opentelemetry-operator/pkg/autodetect"
-<<<<<<< HEAD
-	collectorreconcile "github.com/open-telemetry/opentelemetry-operator/pkg/reconcile/collector"
-=======
->>>>>>> 88bfe1c0
 )
 
 var logger = logf.Log.WithName("unit-tests")
@@ -267,22 +263,14 @@
 		Tasks: []controllers.Task{
 			{
 				Name: "should-fail",
-<<<<<<< HEAD
-				Do: func(context.Context, collectorreconcile.Params) error {
-=======
 				Do: func(context.Context, manifests.Params) error {
->>>>>>> 88bfe1c0
 					return errors.New("should fail")
 				},
 				BailOnError: false,
 			},
 			{
 				Name: "should-be-called",
-<<<<<<< HEAD
-				Do: func(context.Context, collectorreconcile.Params) error {
-=======
 				Do: func(context.Context, manifests.Params) error {
->>>>>>> 88bfe1c0
 					taskCalled = true
 					return nil
 				},
@@ -291,72 +279,13 @@
 	})
 
 	// test
-<<<<<<< HEAD
-	err := reconciler.RunTasks(context.Background(), collectorreconcile.Params{})
-=======
 	err := reconciler.RunTasks(context.Background(), manifests.Params{})
->>>>>>> 88bfe1c0
 
 	// verify
 	assert.NoError(t, err)
 	assert.True(t, taskCalled)
 }
 
-<<<<<<< HEAD
-func TestBreakOnUnrecoverableError(t *testing.T) {
-	// prepare
-	cfg := config.New()
-	taskCalled := false
-	expectedErr := errors.New("should fail")
-	nsn := types.NamespacedName{Name: "my-instance", Namespace: "default"}
-	reconciler := controllers.NewReconciler(controllers.Params{
-		Client: k8sClient,
-		Log:    logger,
-		Scheme: scheme.Scheme,
-		Config: cfg,
-		Tasks: []controllers.Task{
-			{
-				Name: "should-fail",
-				Do: func(context.Context, collectorreconcile.Params) error {
-					taskCalled = true
-					return expectedErr
-				},
-				BailOnError: true,
-			},
-			{
-				Name: "should-not-be-called",
-				Do: func(context.Context, collectorreconcile.Params) error {
-					assert.Fail(t, "should not have been called")
-					return nil
-				},
-			},
-		},
-	})
-	created := &v1alpha1.OpenTelemetryCollector{
-		ObjectMeta: metav1.ObjectMeta{
-			Name:      nsn.Name,
-			Namespace: nsn.Namespace,
-		},
-	}
-	err := k8sClient.Create(context.Background(), created)
-	require.NoError(t, err)
-
-	// test
-	req := k8sreconcile.Request{
-		NamespacedName: nsn,
-	}
-	_, err = reconciler.Reconcile(context.Background(), req)
-
-	// verify
-	assert.Equal(t, expectedErr, err)
-	assert.True(t, taskCalled)
-
-	// cleanup
-	assert.NoError(t, k8sClient.Delete(context.Background(), created))
-}
-
-=======
->>>>>>> 88bfe1c0
 func TestSkipWhenInstanceDoesNotExist(t *testing.T) {
 	// prepare
 	cfg := config.New()
@@ -369,11 +298,7 @@
 		Tasks: []controllers.Task{
 			{
 				Name: "should-not-be-called",
-<<<<<<< HEAD
-				Do: func(context.Context, collectorreconcile.Params) error {
-=======
 				Do: func(context.Context, manifests.Params) error {
->>>>>>> 88bfe1c0
 					assert.Fail(t, "should not have been called")
 					return nil
 				},
