--- conflicted
+++ resolved
@@ -35,7 +35,6 @@
 
 // Config holds the static configuration for this operator.
 type Config struct {
-<<<<<<< HEAD
 	autoDetect                        autodetect.AutoDetect
 	logger                            logr.Logger
 	targetAllocatorImage              string
@@ -52,58 +51,28 @@
 	labelsFilter                      []string
 	openshiftRoutes                   openshiftRoutesStore
 	autoDetectFrequency               time.Duration
-	autoscalingVersion                autodetect.AutoscalingVersion
-=======
-	autoDetect                     autodetect.AutoDetect
-	logger                         logr.Logger
-	targetAllocatorImage           string
-	operatorOpAMPBridgeImage       string
-	autoInstrumentationPythonImage string
-	collectorImage                 string
-	collectorConfigMapEntry        string
-	autoInstrumentationDotNetImage string
-	targetAllocatorConfigMapEntry  string
-	autoInstrumentationNodeJSImage string
-	autoInstrumentationJavaImage   string
-	onOpenShiftRoutesChange        changeHandler
-	labelsFilter                   []string
-	openshiftRoutes                openshiftRoutesStore
-	autoDetectFrequency            time.Duration
-	hpaVersion                     hpaVersionStore
->>>>>>> eab056a3
+	hpaVersion                        hpaVersionStore
 }
 
 // New constructs a new configuration based on the given options.
 func New(opts ...Option) Config {
 	// initialize with the default values
 	o := options{
-<<<<<<< HEAD
 		autoDetectFrequency:               defaultAutoDetectFrequency,
 		collectorConfigMapEntry:           defaultCollectorConfigMapEntry,
 		targetAllocatorConfigMapEntry:     defaultTargetAllocatorConfigMapEntry,
 		operatorOpAMPBridgeConfigMapEntry: defaultOperatorOpAMPBridgeConfigMapEntry,
 		logger:                            logf.Log.WithName("config"),
 		openshiftRoutes:                   newOpenShiftRoutesWrapper(),
+		hpaVersion:                        newHPAVersionWrapper(),
 		version:                           version.Get(),
-		autoscalingVersion:                autodetect.DefaultAutoscalingVersion,
 		onOpenShiftRoutesChange:           newOnChange(),
-=======
-		autoDetectFrequency:           defaultAutoDetectFrequency,
-		collectorConfigMapEntry:       defaultCollectorConfigMapEntry,
-		targetAllocatorConfigMapEntry: defaultTargetAllocatorConfigMapEntry,
-		logger:                        logf.Log.WithName("config"),
-		openshiftRoutes:               newOpenShiftRoutesWrapper(),
-		hpaVersion:                    newHPAVersionWrapper(),
-		version:                       version.Get(),
-		onOpenShiftRoutesChange:       newOnChange(),
->>>>>>> eab056a3
 	}
 	for _, opt := range opts {
 		opt(&o)
 	}
 
 	return Config{
-<<<<<<< HEAD
 		autoDetect:                        o.autoDetect,
 		autoDetectFrequency:               o.autoDetectFrequency,
 		collectorImage:                    o.collectorImage,
@@ -114,31 +83,13 @@
 		operatorOpAMPBridgeConfigMapEntry: o.operatorOpAMPBridgeConfigMapEntry,
 		logger:                            o.logger,
 		openshiftRoutes:                   o.openshiftRoutes,
+		hpaVersion:                        o.hpaVersion,
 		onOpenShiftRoutesChange:           o.onOpenShiftRoutesChange,
 		autoInstrumentationJavaImage:      o.autoInstrumentationJavaImage,
 		autoInstrumentationNodeJSImage:    o.autoInstrumentationNodeJSImage,
 		autoInstrumentationPythonImage:    o.autoInstrumentationPythonImage,
 		autoInstrumentationDotNetImage:    o.autoInstrumentationDotNetImage,
 		labelsFilter:                      o.labelsFilter,
-		autoscalingVersion:                o.autoscalingVersion,
-=======
-		autoDetect:                     o.autoDetect,
-		autoDetectFrequency:            o.autoDetectFrequency,
-		collectorImage:                 o.collectorImage,
-		collectorConfigMapEntry:        o.collectorConfigMapEntry,
-		targetAllocatorImage:           o.targetAllocatorImage,
-		operatorOpAMPBridgeImage:       o.operatorOpAMPBridgeImage,
-		targetAllocatorConfigMapEntry:  o.targetAllocatorConfigMapEntry,
-		logger:                         o.logger,
-		openshiftRoutes:                o.openshiftRoutes,
-		hpaVersion:                     o.hpaVersion,
-		onOpenShiftRoutesChange:        o.onOpenShiftRoutesChange,
-		autoInstrumentationJavaImage:   o.autoInstrumentationJavaImage,
-		autoInstrumentationNodeJSImage: o.autoInstrumentationNodeJSImage,
-		autoInstrumentationPythonImage: o.autoInstrumentationPythonImage,
-		autoInstrumentationDotNetImage: o.autoInstrumentationDotNetImage,
-		labelsFilter:                   o.labelsFilter,
->>>>>>> eab056a3
 	}
 }
 
