--- conflicted
+++ resolved
@@ -25,16 +25,8 @@
 
 // Deployment builds the deployment for the given instance.
 func Deployment(params manifests.Params) *appsv1.Deployment {
-<<<<<<< HEAD
-	otelcol := params.OtelCol
-	logger := params.Log
-
-	name := naming.Collector(otelcol.Name)
-	labels := Labels(otelcol, name, params.Config.LabelsFilter())
-=======
 	name := naming.Collector(params.OtelCol.Name)
 	labels := Labels(params.OtelCol, name, params.Config.LabelsFilter())
->>>>>>> e30034fb
 
 	annotations := Annotations(params.OtelCol)
 	podAnnotations := PodAnnotations(params.OtelCol)
@@ -57,21 +49,6 @@
 					Annotations: podAnnotations,
 				},
 				Spec: corev1.PodSpec{
-<<<<<<< HEAD
-					ServiceAccountName:            ServiceAccountName(otelcol),
-					InitContainers:                otelcol.Spec.InitContainers,
-					Containers:                    append(otelcol.Spec.AdditionalContainers, Container(params.Config, logger, otelcol, true)),
-					Volumes:                       Volumes(params.Config, otelcol),
-					DNSPolicy:                     getDNSPolicy(otelcol),
-					HostNetwork:                   otelcol.Spec.HostNetwork,
-					Tolerations:                   otelcol.Spec.Tolerations,
-					NodeSelector:                  otelcol.Spec.NodeSelector,
-					SecurityContext:               otelcol.Spec.PodSecurityContext,
-					PriorityClassName:             otelcol.Spec.PriorityClassName,
-					Affinity:                      otelcol.Spec.Affinity,
-					TerminationGracePeriodSeconds: otelcol.Spec.TerminationGracePeriodSeconds,
-					TopologySpreadConstraints:     otelcol.Spec.TopologySpreadConstraints,
-=======
 					ServiceAccountName:            ServiceAccountName(params.OtelCol),
 					InitContainers:                params.OtelCol.Spec.InitContainers,
 					Containers:                    append(params.OtelCol.Spec.AdditionalContainers, Container(params.Config, params.Log, params.OtelCol, true)),
@@ -85,7 +62,6 @@
 					Affinity:                      params.OtelCol.Spec.Affinity,
 					TerminationGracePeriodSeconds: params.OtelCol.Spec.TerminationGracePeriodSeconds,
 					TopologySpreadConstraints:     params.OtelCol.Spec.TopologySpreadConstraints,
->>>>>>> e30034fb
 				},
 			},
 		},
