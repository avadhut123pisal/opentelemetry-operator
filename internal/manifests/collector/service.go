--- conflicted
+++ resolved
@@ -57,16 +57,8 @@
 }
 
 func MonitoringService(params manifests.Params) *corev1.Service {
-<<<<<<< HEAD
-	otelcol := params.OtelCol
-	logger := params.Log
-
-	name := naming.MonitoringService(otelcol.Name)
-	labels := Labels(otelcol, name, []string{})
-=======
 	name := naming.MonitoringService(params.OtelCol.Name)
 	labels := Labels(params.OtelCol, name, []string{})
->>>>>>> e30034fb
 
 	c, err := adapters.ConfigFromString(params.OtelCol.Spec.Config)
 	// TODO: Update this to properly return an error https://github.com/open-telemetry/opentelemetry-operator/issues/1972
@@ -100,16 +92,8 @@
 }
 
 func Service(params manifests.Params) *corev1.Service {
-<<<<<<< HEAD
-	otelcol := params.OtelCol
-	logger := params.Log
-
-	name := naming.Service(otelcol.Name)
-	labels := Labels(otelcol, name, []string{})
-=======
 	name := naming.Service(params.OtelCol.Name)
 	labels := Labels(params.OtelCol, name, []string{})
->>>>>>> e30034fb
 
 	configFromString, err := adapters.ConfigFromString(params.OtelCol.Spec.Config)
 	if err != nil {
