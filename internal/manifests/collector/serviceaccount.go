// Copyright The OpenTelemetry Authors
//
// Licensed under the Apache License, Version 2.0 (the "License");
// you may not use this file except in compliance with the License.
// You may obtain a copy of the License at
//
//     http://www.apache.org/licenses/LICENSE-2.0
//
// Unless required by applicable law or agreed to in writing, software
// distributed under the License is distributed on an "AS IS" BASIS,
// WITHOUT WARRANTIES OR CONDITIONS OF ANY KIND, either express or implied.
// See the License for the specific language governing permissions and
// limitations under the License.

package collector

import (
	corev1 "k8s.io/api/core/v1"
	metav1 "k8s.io/apimachinery/pkg/apis/meta/v1"

	"github.com/open-telemetry/opentelemetry-operator/apis/v1alpha1"
	"github.com/open-telemetry/opentelemetry-operator/internal/manifests"
	"github.com/open-telemetry/opentelemetry-operator/internal/naming"
)

// ServiceAccountName returns the name of the existing or self-provisioned service account to use for the given instance.
func ServiceAccountName(instance v1alpha1.OpenTelemetryCollector) string {
	if len(instance.Spec.ServiceAccount) == 0 {
		return naming.ServiceAccount(instance.Name)
	}

	return instance.Spec.ServiceAccount
}

// ServiceAccount returns the service account for the given instance.
func ServiceAccount(params manifests.Params) *corev1.ServiceAccount {
<<<<<<< HEAD
	otelcol := params.OtelCol

	name := naming.ServiceAccount(otelcol.Name)
	labels := Labels(otelcol, name, []string{})
=======
	name := naming.ServiceAccount(params.OtelCol.Name)
	labels := Labels(params.OtelCol, name, []string{})
>>>>>>> e30034fb

	return &corev1.ServiceAccount{
		ObjectMeta: metav1.ObjectMeta{
			Name:        name,
			Namespace:   params.OtelCol.Namespace,
			Labels:      labels,
			Annotations: params.OtelCol.Annotations,
		},
	}
}<|MERGE_RESOLUTION|>--- conflicted
+++ resolved
@@ -34,15 +34,8 @@
 
 // ServiceAccount returns the service account for the given instance.
 func ServiceAccount(params manifests.Params) *corev1.ServiceAccount {
-<<<<<<< HEAD
-	otelcol := params.OtelCol
-
-	name := naming.ServiceAccount(otelcol.Name)
-	labels := Labels(otelcol, name, []string{})
-=======
 	name := naming.ServiceAccount(params.OtelCol.Name)
 	labels := Labels(params.OtelCol, name, []string{})
->>>>>>> e30034fb
 
 	return &corev1.ServiceAccount{
 		ObjectMeta: metav1.ObjectMeta{
