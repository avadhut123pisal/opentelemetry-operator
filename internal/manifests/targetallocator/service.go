--- conflicted
+++ resolved
@@ -24,15 +24,8 @@
 )
 
 func Service(params manifests.Params) *corev1.Service {
-<<<<<<< HEAD
-	otelcol := params.OtelCol
-
-	name := naming.TAService(otelcol.Name)
-	labels := Labels(otelcol, name)
-=======
 	name := naming.TAService(params.OtelCol.Name)
 	labels := Labels(params.OtelCol, name)
->>>>>>> e30034fb
 
 	selector := Labels(params.OtelCol, name)
 
