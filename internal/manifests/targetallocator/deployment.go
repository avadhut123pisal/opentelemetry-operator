// Copyright The OpenTelemetry Authors
//
// Licensed under the Apache License, Version 2.0 (the "License");
// you may not use this file except in compliance with the License.
// You may obtain a copy of the License at
//
//     http://www.apache.org/licenses/LICENSE-2.0
//
// Unless required by applicable law or agreed to in writing, software
// distributed under the License is distributed on an "AS IS" BASIS,
// WITHOUT WARRANTIES OR CONDITIONS OF ANY KIND, either express or implied.
// See the License for the specific language governing permissions and
// limitations under the License.

package targetallocator

import (
	appsv1 "k8s.io/api/apps/v1"
	corev1 "k8s.io/api/core/v1"
	metav1 "k8s.io/apimachinery/pkg/apis/meta/v1"

	"github.com/open-telemetry/opentelemetry-operator/internal/manifests"
	"github.com/open-telemetry/opentelemetry-operator/internal/naming"
)

// Deployment builds the deployment for the given instance.
func Deployment(params manifests.Params) *appsv1.Deployment {
<<<<<<< HEAD
	otelcol := params.OtelCol
	logger := params.Log

	name := naming.TargetAllocator(otelcol.Name)
	labels := Labels(otelcol, name)
=======
	name := naming.TargetAllocator(params.OtelCol.Name)
	labels := Labels(params.OtelCol, name)
>>>>>>> e30034fb

	configMap, err := ConfigMap(params)
	if err != nil {
		params.Log.Info("failed to construct target allocator config map for annotations")
		configMap = nil
	}
	annotations := Annotations(params.OtelCol, configMap)

	return &appsv1.Deployment{
		ObjectMeta: metav1.ObjectMeta{
			Name:      name,
			Namespace: params.OtelCol.Namespace,
			Labels:    labels,
		},
		Spec: appsv1.DeploymentSpec{
			Replicas: params.OtelCol.Spec.TargetAllocator.Replicas,
			Selector: &metav1.LabelSelector{
				MatchLabels: labels,
			},
			Template: corev1.PodTemplateSpec{
				ObjectMeta: metav1.ObjectMeta{
					Labels:      labels,
					Annotations: annotations,
				},
				Spec: corev1.PodSpec{
<<<<<<< HEAD
					ServiceAccountName:        ServiceAccountName(otelcol),
					Containers:                []corev1.Container{Container(params.Config, logger, otelcol)},
					Volumes:                   Volumes(params.Config, otelcol),
					NodeSelector:              otelcol.Spec.TargetAllocator.NodeSelector,
					TopologySpreadConstraints: otelcol.Spec.TargetAllocator.TopologySpreadConstraints,
=======
					ServiceAccountName:        ServiceAccountName(params.OtelCol),
					Containers:                []corev1.Container{Container(params.Config, params.Log, params.OtelCol)},
					Volumes:                   Volumes(params.Config, params.OtelCol),
					NodeSelector:              params.OtelCol.Spec.TargetAllocator.NodeSelector,
					TopologySpreadConstraints: params.OtelCol.Spec.TargetAllocator.TopologySpreadConstraints,
>>>>>>> e30034fb
				},
			},
		},
	}
}<|MERGE_RESOLUTION|>--- conflicted
+++ resolved
@@ -25,16 +25,8 @@
 
 // Deployment builds the deployment for the given instance.
 func Deployment(params manifests.Params) *appsv1.Deployment {
-<<<<<<< HEAD
-	otelcol := params.OtelCol
-	logger := params.Log
-
-	name := naming.TargetAllocator(otelcol.Name)
-	labels := Labels(otelcol, name)
-=======
 	name := naming.TargetAllocator(params.OtelCol.Name)
 	labels := Labels(params.OtelCol, name)
->>>>>>> e30034fb
 
 	configMap, err := ConfigMap(params)
 	if err != nil {
@@ -60,19 +52,11 @@
 					Annotations: annotations,
 				},
 				Spec: corev1.PodSpec{
-<<<<<<< HEAD
-					ServiceAccountName:        ServiceAccountName(otelcol),
-					Containers:                []corev1.Container{Container(params.Config, logger, otelcol)},
-					Volumes:                   Volumes(params.Config, otelcol),
-					NodeSelector:              otelcol.Spec.TargetAllocator.NodeSelector,
-					TopologySpreadConstraints: otelcol.Spec.TargetAllocator.TopologySpreadConstraints,
-=======
 					ServiceAccountName:        ServiceAccountName(params.OtelCol),
 					Containers:                []corev1.Container{Container(params.Config, params.Log, params.OtelCol)},
 					Volumes:                   Volumes(params.Config, params.OtelCol),
 					NodeSelector:              params.OtelCol.Spec.TargetAllocator.NodeSelector,
 					TopologySpreadConstraints: params.OtelCol.Spec.TargetAllocator.TopologySpreadConstraints,
->>>>>>> e30034fb
 				},
 			},
 		},
